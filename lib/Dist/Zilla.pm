--- conflicted
+++ resolved
@@ -63,15 +63,6 @@
   lazy => 1,
   init_arg  => undef,
   required  => 1,
-<<<<<<< HEAD
-  default   => sub {
-    my ($self) = @_;
-
-    my $version = $self->version_override;
-
-    for my $plugin ($self->plugins_with(-VersionProvider)->flatten) {
-      next unless defined(my $this_version = $plugin->provide_version);
-=======
   builder   => '_build_version',
 );
 
@@ -79,23 +70,10 @@
   my ($self) = @_;
 
   my $version = $self->version_override;
->>>>>>> 77187555
-
-      confess('attempted to set version twice') if defined $version;
-
-<<<<<<< HEAD
-      $version = $this_version;
-    }
-
-    confess('no version was ever set') unless defined $version;
-
-    $self->log("warning: version number does not look like a number")
-      unless $version =~ m{\A\d+(?:\.\d+)\z};
-
-    $version;
-  } # end default value for version
-);
-=======
+
+  for my $plugin ($self->plugins_with(-VersionProvider)->flatten) {
+    next unless defined(my $this_version = $plugin->provide_version);
+
     confess('attempted to set version twice') if defined $version;
 
     $version = $this_version;
@@ -108,7 +86,6 @@
 
   $version;
 }
->>>>>>> 77187555
 
 =attr abstract
 
@@ -576,7 +553,7 @@
   my ($self, $root) = @_;
 
   # $root ||= $self->name . q{-} . $self->version;
-  return if $self->built_in and 
+  return if $self->built_in and
     (!$root or ($self->built_in eq $root));
 
   Carp::croak("dist is already built, but not in $root") if $self->built_in;
@@ -594,7 +571,7 @@
 
 sub build_archive {
   my ($self, $root) = @_;
-  
+
   $self->ensure_built_in($root);
 
   require Archive::Tar;
