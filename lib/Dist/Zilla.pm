package Dist::Zilla;
# ABSTRACT: distribution builder; installer not included!
use Moose;
use Moose::Autobox;
use Dist::Zilla::Types qw(DistName License);
use MooseX::Types::Path::Class qw(Dir File);
use Moose::Util::TypeConstraints;

use File::Find::Rule;
use Path::Class ();
use Software::License;
use String::RewritePrefix;

use Dist::Zilla::File::OnDisk;
use Dist::Zilla::Role::Plugin;

use namespace::autoclean;

=attr dzil_app

This attribute (which is optional) will provide the Dist::Zilla::App object if
the Dist::Zilla object is being used in the context of the F<dzil> command (or
anything else using it through Dist::Zilla::App).

=cut

has 'dzil_app' => (
  is  => 'rw',
  isa => 'Dist::Zilla::App',
);

=attr name

The name attribute (which is required) gives the name of the distribution to be
built.  This is usually the name of the distribution's main module, with the
double colons (C<::>) replaced with dashes.  For example: C<Dist-Zilla>.

=cut

has name => (
  is   => 'ro',
  isa  => DistName,
  required => 1,
);

=attr version

This is the version of the distribution to be created.

=cut

# XXX: *clearly* this needs to be really much smarter -- rjbs, 2008-06-01
has version => (
  is   => 'rw',
  isa  => 'Str',
  lazy => 1,
  predicate => 'has_version',
  required  => 1,
  default   => sub { die('this should never be reached') },
);

sub __initialize_version {
  my ($self) = @_;

  # Fix up version.
  my $has_version = $self->has_version;
  my $version;

  for my $plugin ($self->plugins_with(-VersionProvider)->flatten) {
    next unless defined(my $this_version = $plugin->provide_version);

    confess('attempted to set version twice') if $has_version;

    $version = $this_version;
    $has_version = 1;
  }

  $self->version($version) if defined $version;
  confess('no version was ever set') unless $self->has_version;

  $self->log("warning: version number does not look like a number")
    unless $self->version =~ m{\A\d+(?:\.\d+)\z};
}

=attr abstract

This is a one-line summary of the distribution.  If none is given, one will be
looked for in the L</main_module> of the dist.

=cut

has abstract => (
  is   => 'rw',
  isa  => 'Str',
  lazy => 1,
  required => 1,
  default  => sub {
    my ($self) = @_;

    unless ($self->main_module) {
      die "no abstract given and no main_module found; make sure your main module is in ./lib\n";
    }

    require Dist::Zilla::Util;
    my $filename = $self->main_module->name;
    $self->log("extracting distribution abstract from $filename");
    my $abstract = Dist::Zilla::Util->abstract_from_file($filename);

    if (!defined($abstract)) {
        die "Unable to extract an abstract from $filename. Please add the following comment to the file with your abstract:
    # ABSTRACT: turns baubles into trinkets
";
    }

    return $abstract;
  }
);

=attr main_module

This is the module where Dist::Zilla might look for various defaults, like
the distribution abstract.  By default, it's the shorted-named module in the
distribution.  This is likely to change!

=cut

has main_module => (
  is   => 'ro',
  isa  => 'Dist::Zilla::Role::File',
  lazy => 1,
  required => 1,
  default  => sub {
    my ($self) = @_;

    my $file = $self->files
             ->grep(sub { $_->name =~ m{\.pm\z} and $_->name =~ m{\Alib/} })
             ->sort(sub { length $_[0]->name <=> length $_[1]->name })
             ->head;

    $self->log("guessing dist's main_module is " . $file->name);

    return $file;
  },
);

=attr copyright_holder

This is the name of the legal entity who holds the copyright on this code.
This is a required attribute with no default!

=cut

has copyright_holder => (
  is   => 'ro',
  isa  => 'Str',
  required => 1,
);

=attr copyright_year

This is the year of copyright for the dist.  By default, it's this year.

=cut

has copyright_year => (
  is   => 'ro',
  isa  => 'Int',

  # Oh man.  This is a terrible idea!  I mean, what if by the code gets run
  # around like Dec 31, 23:59:59.9 and by the time the default gets called it's
  # the next year but the default was already set up?  Oh man.  That could ruin
  # lives!  I guess we could make this a sub to defer the guess, but think of
  # the performance hit!  I guess we'll have to suffer through this until we
  # can optimize the code to not take .1s to run, right? -- rjbs, 2008-06-13
  default => (localtime)[5] + 1900,
);

=attr license

This is the L<Software::License|Software::License> object for this dist's
license.  It will be created automatically, if possible, with the
C<copyright_holder> and C<copyright_year> attributes.  If necessary, it will
try to guess the license from the POD of the dist's main module.

A better option is to set the C<license> name in the dist's config to something
understandable, like C<Perl_5>.

=cut

has license => (
  reader => 'license',
  writer => '_set_license',
  isa    => License,
<<<<<<< HEAD
  init_arg => undef,
=======
  init_arg    => undef,
>>>>>>> 716657be
);

sub _initialize_license {
  my ($self, $value) = @_;
<<<<<<< HEAD

  my $license;

=======

  my $license;

>>>>>>> 716657be
  # If it's an object (weird!) we're being handed a pre-created license and
  # we should probably just trust it. -- rjbs, 2009-07-21
  $license = $value if blessed $value;

  unless ($license) {
    my $license_class = $value;

    if ($license_class) {
      $license_class = String::RewritePrefix->rewrite(
        {
          '=' => '',
          ''  => 'Software::License::'
        },
        $license_class,
      );
    } else {
      require Software::LicenseUtils;
      my @guess = Software::LicenseUtils->guess_license_from_pod(
        $self->main_module->content
      );

      Carp::confess("couldn't make a good guess at license") if @guess != 1;

      my $filename = $self->main_module->name;
      $license_class = $guess[0];
      $self->log("based on POD in $filename, guessing license is $guess[0]");
    }

    eval "require $license_class; 1" or die;

    $license = $license_class->new({
      holder => $self->copyright_holder,
      year   => $self->copyright_year,
    });
  }

  confess "$value is not a valid license" if ! License->check($license);

  $self->_set_license($license);
}
<<<<<<< HEAD
=======

sub BUILD {
  my ($self, $arg) = @_;

  $self->_initialize_license($arg->{license});
}
>>>>>>> 716657be

=attr authors

This is an arrayref of author strings, like this:

  [
    'Ricardo Signes <rjbs@cpan.org>',
    'X. Ample, Jr <example@example.biz>',
  ]

This is likely to change at some point in the near future.

=cut

has authors => (
  is   => 'ro',
  isa  => 'ArrayRef[Str]',
  lazy => 1,
  required => 1,
  default  => sub { [ $_[0]->copyright_holder ] },
);

=attr files

This is an arrayref of objects implementing L<Dist::Zilla::Role::File> that
will, if left in this arrayref, be built into the dist.

=cut

has files => (
  is   => 'ro',
  isa  => 'ArrayRef[Dist::Zilla::Role::File]',
  lazy => 1,
  init_arg => undef,
  default  => sub { [] },
);

=attr root

This is the root directory of the dist, as a L<Path::Class::Dir>.  It will
nearly always be the current working directory in which C<dzil> was run.

=cut

has root => (
  is   => 'ro',
  isa  => Dir,
  coerce   => 1,
  required => 1,
);

=attr plugins

This is an arrayref of plugins that have been plugged into this Dist::Zilla
object.

=cut

has plugins => (
  is   => 'ro',
  isa  => 'ArrayRef[Dist::Zilla::Role::Plugin]',
  default => sub { [ ] },
);

=attr built_in

This is the L<Path::Class::Dir>, if any, in which the dist has been built.

=cut

has built_in => (
  is   => 'rw',
  isa  => Dir,
  init_arg  => undef,
);

=attr prereq

This is a hashref of module prerequisites.  This attribute is likely to get
greatly overhauled, or possibly replaced with a method based on other
(private?) attributes.

=cut

sub prereq {
  my ($self) = @_;

  # XXX: This needs to always include the highest version. -- rjbs, 2008-06-01
  my $prereq = {};
  $prereq = $prereq->merge( $_->prereq )
    for $self->plugins_with(-FixedPrereqs)->flatten;

  return $prereq;
}

=method from_config

  my $zilla = Dist::Zilla->from_config(\%arg);

This routine returns a new Zilla from the configuration in the current working
directory.

Valid arguments are:

  config_class - the class to use to read the config
                 default: Dist::Zilla::Config::INI

=cut

sub from_config {
  my ($class, $arg) = @_;
  $arg ||= {};

  my $root = Path::Class::dir($arg->{dist_root} || '.');

  my ($core_config, $plugin_config) = $class->_load_config(
    $arg->{config_class},
    $root,
  );

<<<<<<< HEAD
  my $self = $class->new($core_config->merge({ root => $root }));

  for my $plugin (@$plugin_config) {
=======
  my $self = $class->new($config->merge({ root => $root }));

  for my $plugin (@$plugins) {
>>>>>>> 716657be
    my ($plugin_class, $arg) = @$plugin;
    $self->log("initializing plugin $arg->{'=name'} ($plugin_class)");
    $self->plugins->push(
      $plugin_class->new( $arg->merge({ zilla => $self }) )
    );
  }

  $self->__initialize_version;

  return $self;
}

sub _load_config {
  my ($self, $config_class, $root) = @_;

  $config_class ||= 'Dist::Zilla::Config::INI';
  unless (eval "require $config_class; 1") {
    die "couldn't load $config_class: $@"; ## no critic Carp
  }

  my $config_file = $root->file( $config_class->default_filename );
  $self->log("reading configuration from $config_file using $config_class");

  my $config = $config_class->new->read_file($config_file);

  my $plugins = delete $config->{plugins};

  return ($config, $plugins);
}

=method plugins_with

  my $roles = $zilla->plugins_with( -SomeRole );

This method returns an arrayref containing all the Dist::Zilla object's plugins
that perform a the named role.  If the given role name begins with a dash, the
dash is replaced with "Dist::Zilla::Role::"

=cut

sub plugins_with {
  my ($self, $role) = @_;

  $role =~ s/^-/Dist::Zilla::Role::/;
  my $plugins = $self->plugins->grep(sub { $_->does($role) });

  return $plugins;
}

=method build_in

  $zilla->build_in($root);

This method builds the distribution in the given directory.  If no directory
name is given, it defaults to DistName-Version.  If the distribution has
already been built, an exception will be thrown.

=cut

sub build_in {
  my ($self, $root) = @_;

  Carp::confess("attempted to build " . $self->name . " a second time")
    if $self->built_in;

  $_->before_build for $self->plugins_with(-BeforeBuild)->flatten;

  my $build_root = $self->_prep_build_root($root);

  $self->log("beginning to build " . $self->name . " in $build_root");

  $_->gather_files    for $self->plugins_with(-FileGatherer)->flatten;
  $_->prune_files     for $self->plugins_with(-FilePruner)->flatten;
  $_->munge_files     for $self->plugins_with(-FileMunger)->flatten;
  $_->setup_installer for $self->plugins_with(-InstallTool)->flatten;

  $self->_check_dupe_files;

  for my $file ($self->files->flatten) {
    $self->_write_out_file($file, $build_root);
  }

  $_->after_build({ build_root => $build_root })
    for $self->plugins_with(-AfterBuild)->flatten;

  $self->built_in($build_root);
}

=method ensure_built_in

  $zilla->ensure_built_in($root);

This method behaves like C<L</build_in>>, but if the dist is already built in
C<$root> (or the default root, if no root is given), no exception is raised.

=cut

sub ensure_built_in {
  my ($self, $root) = @_;

  # $root ||= $self->name . q{-} . $self->version;
  return if $self->built_in and 
    (!$root or ($self->built_in eq $root));

  Carp::croak("dist is already built, but not in $root") if $self->built_in;
  $self->build_in($root);
}

=method build_archive

  $dist->build_archive($root);

This method will ensure that the dist has been built in the given root, and
will then build a tarball of that directory in the current directory.

=cut

sub build_archive {
  my ($self, $root) = @_;
  
  $self->ensure_built_in($root);

  require Archive::Tar;
  my $archive = Archive::Tar->new;
  my $built_in = $self->built_in;

  my %seen_dir;

  for my $file ($self->files->flatten) {
    my $in = Path::Class::file($file->name)->dir;
    $archive->add_files( $built_in->subdir($in) ) unless $seen_dir{ $in }++;
    $archive->add_files( $built_in->file( $file->name ) );
  }

  ## no critic
  my $file = Path::Class::file($self->name . '-' . $self->version . '.tar.gz');

  $self->log("writing archive to $file");
  $archive->write("$file", 9);

  return $file;
}

sub _check_dupe_files {
  my ($self) = @_;

  my %files_named;
  for my $file ($self->files->flatten) {
    ($files_named{ $file->name} ||= [])->push($file);
  }

  return unless
    my @dupes = grep { $files_named{$_}->length > 1 } keys %files_named;

  for my $name (@dupes) {
    warn "attempt to add $name multiple times; added by: "
       . join('; ', map { $_->added_by } @{ $files_named{ $name } }) . "\n";
  }

  Carp::croak("aborting; duplicate files would be produced");
}

sub _prep_build_root {
  my ($self, $build_root) = @_;

  my $default_name = $self->name . q{-} . $self->version;
  $build_root = Path::Class::dir($build_root || $default_name);

  $build_root->mkpath unless -d $build_root;

  my $dist_root = $self->root;

  $build_root->rmtree if -d $build_root;

  return $build_root;
}

sub _write_out_file {
  my ($self, $file, $build_root) = @_;

  # Okay, this is a bit much, until we have ->debug. -- rjbs, 2008-06-13
  # $self->log("writing out " . $file->name);

  my $file_path = Path::Class::file($file->name);

  my $to_dir = $build_root->subdir( $file_path->dir );
  my $to = $to_dir->file( $file_path->basename );
  $to_dir->mkpath unless -e $to_dir;
  die "not a directory: $to_dir" unless -d $to_dir;

  Carp::croak("attempted to write $to multiple times") if -e $to;

  open my $out_fh, '>', "$to" or die "couldn't open $to to write: $!";
  print { $out_fh } $file->content;
  close $out_fh or die "error closing $to: $!";
}

=method test

  $zilla->test;

This method builds a new copy of the distribution and tests it.  If the tests
appear to pass, it returns true.  If something goes wrong, it returns false.

=cut

sub test { die '...' }

=method release

  $zilla->release;

This method releases the distribution, probably by uploading it to the CPAN.
The actual effects of this method (as with most of the methods) is determined
by the loaded plugins.

=cut

sub release { die '...' }

=method log

  $zilla->log($message);

This method logs the given message.  In the future it will be a more useful and
expressive method.  For now, it just prints the string after tacking on a
newline.

=cut

# XXX: yeah, uh, do something more awesome -- rjbs, 2008-06-01
sub log { ## no critic
  my ($self, $msg) = @_;
  require Dist::Zilla::Util;
  Dist::Zilla::Util->_log($msg);
}

sub BUILD {
  my ($self, $arg) = @_;

  $self->_initialize_license($arg->{license});
}

__PACKAGE__->meta->make_immutable;
1;
__END__
=head1 DESCRIPTION

Dist::Zilla builds distributions of code to be uploaded to the CPAN.  In this
respect, it is like L<ExtUtils::MakeMaker>, L<Module::Build>, or
L<Module::Install>.  Unlike those tools, however, it is not also a system for
installing code that has been downloaded from the CPAN.  Since it's only run by
authors, and is meant to be run on a repository checkout rather than on
published, released code, it can do much more than those tools, and is free to
make much more ludicrous demands in terms of prerequisites.

For more information, see L<Dist::Zilla::Tutorial>.<|MERGE_RESOLUTION|>--- conflicted
+++ resolved
@@ -191,24 +191,14 @@
   reader => 'license',
   writer => '_set_license',
   isa    => License,
-<<<<<<< HEAD
   init_arg => undef,
-=======
-  init_arg    => undef,
->>>>>>> 716657be
 );
 
 sub _initialize_license {
   my ($self, $value) = @_;
-<<<<<<< HEAD
 
   my $license;
 
-=======
-
-  my $license;
-
->>>>>>> 716657be
   # If it's an object (weird!) we're being handed a pre-created license and
   # we should probably just trust it. -- rjbs, 2009-07-21
   $license = $value if blessed $value;
@@ -249,15 +239,12 @@
 
   $self->_set_license($license);
 }
-<<<<<<< HEAD
-=======
 
 sub BUILD {
   my ($self, $arg) = @_;
 
   $self->_initialize_license($arg->{license});
 }
->>>>>>> 716657be
 
 =attr authors
 
@@ -378,15 +365,10 @@
     $root,
   );
 
-<<<<<<< HEAD
   my $self = $class->new($core_config->merge({ root => $root }));
 
   for my $plugin (@$plugin_config) {
-=======
-  my $self = $class->new($config->merge({ root => $root }));
-
-  for my $plugin (@$plugins) {
->>>>>>> 716657be
+
     my ($plugin_class, $arg) = @$plugin;
     $self->log("initializing plugin $arg->{'=name'} ($plugin_class)");
     $self->plugins->push(
